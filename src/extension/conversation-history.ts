import { ExtensionContext, WebviewView, workspace } from 'vscode'
import {
  ClientMessage,
  Conversation,
  Message,
  ServerMessage,
<<<<<<< HEAD
  RequestBodyBase,
=======
  StreamBodyBase,
>>>>>>> ebdb9f16
  StreamRequestOptions,
  StreamResponse
} from '../common/types'
import { v4 as uuidv4 } from 'uuid'
import { createStreamRequestBody } from './provider-options'
import { TwinnyProvider } from './provider-manager'
import { streamResponse } from './stream'
import { createSymmetryMessage, getChatDataFromProvider } from './utils'
import {
  ACTIVE_CHAT_PROVIDER_STORAGE_KEY,
  ACTIVE_CONVERSATION_STORAGE_KEY,
  CONVERSATION_EVENT_NAME,
  CONVERSATION_STORAGE_KEY,
  EXTENSION_SESSION_NAME,
  SYMMETRY_EMITTER_KEY,
  SYMMETRY_DATA_MESSAGE,
  TITLE_GENERATION_PROMPT_MESAGE
} from '../common/constants'
import { SessionManager } from './session-manager'
import { SymmetryService } from './symmetry-service'

type Conversations = Record<string, Conversation> | undefined

export class ConversationHistory {
  private _context: ExtensionContext
  private _webviewView: WebviewView
  private _config = workspace.getConfiguration('twinny')
  private _keepAlive = this._config.get('keepAlive') as string | number
  private _temperature = this._config.get('temperature') as number
  private _title = ''
  private _sessionManager: SessionManager
  private _symmetryService: SymmetryService

  constructor(
    context: ExtensionContext,
    webviewView: WebviewView,
    sessionManager: SessionManager,
    symmetryService: SymmetryService
  ) {
    this._context = context
    this._webviewView = webviewView
    this._sessionManager = sessionManager
    this._symmetryService = symmetryService
    this.setUpEventListeners()
  }

  setUpEventListeners() {
    this._webviewView.webview.onDidReceiveMessage(
      (message: ClientMessage<Conversation>) => {
        this.handleMessage(message)
      }
    )

    this._symmetryService.on(
      SYMMETRY_EMITTER_KEY.conversationTitle,
      (completion: string) => {
        const activeConversation = this.getActiveConversation()
        this._webviewView?.webview.postMessage({
          type: CONVERSATION_EVENT_NAME.getActiveConversation,
          value: {
            data: {
              ...activeConversation,
              title: completion
            }
          }
        } as ServerMessage<Conversation>)
      }
    )
  }

  handleMessage(message: ClientMessage<Conversation>) {
    const { type } = message
    switch (type) {
      case CONVERSATION_EVENT_NAME.getConversations:
        return this.getAllConversations()
      case CONVERSATION_EVENT_NAME.getActiveConversation:
        return this.getActiveConversation()
      case CONVERSATION_EVENT_NAME.setActiveConversation:
        return this.setActiveConversation(message.data)
      case CONVERSATION_EVENT_NAME.removeConversation:
        return this.removeConversation(message.data)
      case CONVERSATION_EVENT_NAME.saveConversation:
        if (!message.data) return
        return this.saveConversation(message.data)
      case CONVERSATION_EVENT_NAME.clearAllConversations:
        return this.clearAllConversations()
      default:
      // do nothing
    }
  }

  streamConversationTitle({
    requestBody,
    requestOptions
  }: {
    requestBody: RequestBodyBase
    requestOptions: StreamRequestOptions
    onEnd?: (completion: string) => void
  }): Promise<string> {
    const provider = this.getProvider()

    if (!provider) return Promise.resolve('')

    return new Promise((resolve, reject) => {
      try {
        return streamResponse({
          body: requestBody,
          options: requestOptions,
          onData: (streamResponse) => {
            const data = getChatDataFromProvider(
              provider.provider,
              streamResponse as StreamResponse
            )
            this._title = this._title + data
          },
          onEnd: () => {
            return resolve(this._title)
          }
        })
      } catch (e) {
        return reject(e)
      }
    })
  }

  private getProvider = () => {
    return this._context?.globalState.get<TwinnyProvider>(
      ACTIVE_CHAT_PROVIDER_STORAGE_KEY
    )
  }

  private buildStreamRequest(messages?: Message[]) {
    const provider = this.getProvider()

    if (!provider || !messages?.length) return

    const requestOptions: StreamRequestOptions = {
      hostname: provider.apiHostname,
      port: Number(provider.apiPort),
      path: provider.apiPath,
      protocol: provider.apiProtocol,
      method: 'POST',
      headers: {
        'Content-Type': 'application/json',
        Authorization: `Bearer ${provider.apiKey}`
      }
    }

    const requestBody = createStreamRequestBody(provider.provider, {
      model: provider.modelName,
      numPredictChat: 100,
      temperature: this._temperature,
      messages: [
        ...messages,
        {
          role: 'user',
          content: TITLE_GENERATION_PROMPT_MESAGE
        }
      ],
      keepAlive: this._keepAlive
    })

    return { requestOptions, requestBody }
  }

  async getConversationTitle(messages: Message[]): Promise<string> {
    const request = this.buildStreamRequest(messages)
    if (!request) return ''
    return await this.streamConversationTitle(request)
  }

  getAllConversations() {
    const conversations = this.getConversations() || {}
    this._webviewView.webview.postMessage({
      type: CONVERSATION_EVENT_NAME.getConversations,
      value: {
        data: conversations
      }
    })
  }

  getConversations(): Conversations {
    const conversations = this._context.globalState.get<
      Record<string, Conversation>
    >(CONVERSATION_STORAGE_KEY)
    return conversations
  }

  resetConversation() {
    this._context.globalState.update(ACTIVE_CONVERSATION_STORAGE_KEY, undefined)
    this.setActiveConversation(undefined)
  }

  updateConversation(conversation: Conversation) {
    const conversations = this.getConversations() || {}
    if (!conversation.id) return
    this._context.globalState.update(CONVERSATION_STORAGE_KEY, {
      ...conversations,
      [conversation.id]: conversation
    })
    this.setActiveConversation(conversation)
  }

  setActiveConversation(conversation: Conversation | undefined) {
    this._context.globalState.update(
      ACTIVE_CONVERSATION_STORAGE_KEY,
      conversation
    )
    this._webviewView?.webview.postMessage({
      type: CONVERSATION_EVENT_NAME.getActiveConversation,
      value: {
        data: conversation
      }
    } as ServerMessage<Conversation>)
    this.getAllConversations()
  }

  getActiveConversation() {
    const conversation: Conversation | undefined =
      this._context.globalState.get(ACTIVE_CONVERSATION_STORAGE_KEY)
    this.setActiveConversation(conversation)
    return conversation
  }

  removeConversation(conversation?: Conversation) {
    const conversations = this.getConversations() || {}
    if (!conversation?.id) return
    delete conversations[conversation.id]
    this._context.globalState.update(CONVERSATION_STORAGE_KEY, {
      ...conversations
    })
    this.setActiveConversation(undefined)
    this.getAllConversations()
  }

  clearAllConversations() {
    this._context.globalState.update(CONVERSATION_STORAGE_KEY, {})
    this.setActiveConversation(undefined)
  }

  async saveConversation(conversation: Conversation) {
    const activeConversation = this.getActiveConversation()
    if (activeConversation)
      return this.updateConversation({
        ...activeConversation,
        messages: conversation.messages
      })

    if (!conversation.messages.length || conversation.messages.length > 2)
      return

    if (
      this._sessionManager.get(EXTENSION_SESSION_NAME.twinnySymmetryConnection)
    ) {
      this._symmetryService?.write(
        createSymmetryMessage(SYMMETRY_DATA_MESSAGE.inference, {
          messages: [
            ...conversation.messages,
            {
              role: 'user',
              content: TITLE_GENERATION_PROMPT_MESAGE
            }
          ],
          key: SYMMETRY_EMITTER_KEY.conversationTitle
        })
      )
    } else {
      this._title = await this.getConversationTitle(conversation.messages)
      this.saveConversationEnd(conversation)
    }
  }

  private saveConversationEnd(conversation: Conversation) {
    const id = uuidv4()
    const conversations = this.getConversations()
    if (!conversations) return
    const newConversation: Conversation = {
      id,
      title: this._title || '',
      messages: conversation.messages
    }
    conversations[id] = newConversation
    this._context.globalState.update(CONVERSATION_STORAGE_KEY, conversations)
    this.setActiveConversation(newConversation)
    this._title = ''
  }
}<|MERGE_RESOLUTION|>--- conflicted
+++ resolved
@@ -4,11 +4,7 @@
   Conversation,
   Message,
   ServerMessage,
-<<<<<<< HEAD
   RequestBodyBase,
-=======
-  StreamBodyBase,
->>>>>>> ebdb9f16
   StreamRequestOptions,
   StreamResponse
 } from '../common/types'
