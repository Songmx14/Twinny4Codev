--- conflicted
+++ resolved
@@ -13,8 +13,6 @@
   LMStudioEmbedding,
   RequestOptionsOllama,
   StreamRequestOptions as RequestOptions,
-  apiProviders,
-  LMStudioEmbedding
 } from '../common/types'
 
 import { fetchEmbedding } from "./api"
@@ -112,22 +110,8 @@
         continue
       }
 
-<<<<<<< HEAD
       if(gitIgnorer.ignores(relativePath)){
         // logger.log("git-ignored: " + relativePath)
-=======
-      if (
-        gitIgnoredFiles.some((pattern) => {
-          const isIgnored =
-            minimatch(relativePath, pattern, { dot: true, matchBase: true }) &&
-            !pattern.startsWith("!")
-          if (isIgnored) {
-            logger.log(`Ignoring ${relativePath} due to pattern: ${pattern}`)
-          }
-          return isIgnored
-        })
-      ) {
->>>>>>> 3da6bee7
         continue
       }   
 
@@ -255,16 +239,6 @@
     return collection.includes(item.trim().toLowerCase())
   }
 
-<<<<<<< HEAD
-  private getEmbeddingFromResponse(provider: TwinnyProvider, response: any): number[] {
-    if( provider.provider === apiProviders.LMStudio) {
-      return (response as LMStudioEmbedding).data?.[0].embedding;
-    }
-
-    return (response as Embedding).embeddings;
-  }
-
-=======
   private getEmbeddingFromResponse<T>(
     provider: TwinnyProvider,
     response: T
@@ -275,5 +249,4 @@
 
     return (response as Embedding).embeddings
   }
->>>>>>> 3da6bee7
 }