{
	"compilerOptions": {
		"module": "commonjs",
<<<<<<< HEAD
    "moduleResolution": "node",
=======
    	"moduleResolution": "node",
>>>>>>> ebdb9f16
		"target": "ES2020",
		"lib": ["es6", "dom"],
    	"jsx": "react-jsx",
		"sourceMap": true,
		"rootDir": "src",
		"strict": true,
		"noImplicitReturns": true,
		"noFallthroughCasesInSwitch": true,
		"noUnusedParameters": true,
    	"allowJs": true,
    	"esModuleInterop": true
	},
  "exclude": ["node_modules", ".vscode-test", "out", "scripts", "assets"]
}<|MERGE_RESOLUTION|>--- conflicted
+++ resolved
@@ -1,11 +1,7 @@
 {
 	"compilerOptions": {
 		"module": "commonjs",
-<<<<<<< HEAD
     "moduleResolution": "node",
-=======
-    	"moduleResolution": "node",
->>>>>>> ebdb9f16
 		"target": "ES2020",
 		"lib": ["es6", "dom"],
     	"jsx": "react-jsx",
