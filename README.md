# twinny

<<<<<<< HEAD
Are you fed up of all of those so called "free" Copilot alternatives with paywalls and signups?  Fear not my developer friend!  Twinny is the most no-nonsense locally hosted (or api hosted) AI code completion plugin for Visual Studio Code and any compatible editors (like VSCodium) designed to work seamlessly with [Ollama](https://github.com/jmorganca/ollama), [llama.cpp](https://github.com/ggerganov/llama.cpp), [oobabooga/text-generation-webui](https://github.com/oobabooga/text-generation-webui) and [LM Studio](https://github.com/lmstudio-ai). Like Github Copilot but 100% free and 100% private.
=======
Are you fed up of all of those so called "free" Copilot alternatives with paywalls and signups? Fear not my developer friend! Twinny is the most no-nonsense locally hosted (or api hosted) AI code completion plugin for Visual Studio Code designed to work seamlessly with [Ollama](https://github.com/jmorganca/ollama), [Ollama Web UI](https://github.com/ollama-webui/ollama-webui), [llama.cpp](https://github.com/ggerganov/llama.cpp), [oobabooga/text-generation-webui](https://github.com/oobabooga/text-generation-webui) and [LM Studio](https://github.com/lmstudio-ai). Like Github Copilot but 100% free and 100% private.
>>>>>>> 386ffce8

<div align="center">
    <p>
      Install the twinny Visual Studio Code extension
    </p>
    <a href="https://marketplace.visualstudio.com/items?itemName=rjmacarthy.twinny">
      <img src="https://code.visualstudio.com/assets/images/code-stable.png" height="50" />
    </a>
</div>

### Main features 

Fill in the middle code completion:

<img src="https://github.com/rjmacarthy/twinny/assets/5537428/69f567c0-2700-4474-b621-6099255bc87b" width="760"/>

Chat with AI about your code

<img src="https://github.com/rjmacarthy/twinny/assets/5537428/679bd283-28e9-47ff-9165-84dfe293c56a" width="760"/>

#### Other features 

- Single or multiline fill-in-middle completions
- Customisable prompt templates to add context to completions
- Easy installation via vscode extensions marketplace or by downloading and running a binary directly
- Customisable settings to change API provider, model name, port number and path 
- Ollama, llamacpp, oobabooga and LM Studio API compatible
- Accept code solutions directly to editor
- Create new documents from code blocks
- Copy generated code solution blocks
- Chat history preserved per workspace 

## 🚀 Getting Started

### Easy Installation

<<<<<<< HEAD
For Visual Studio Code install the verified extension at [this link](https://marketplace.visualstudio.com/items?itemName=rjmacarthy.twinny) or find the extension in the extensions section of Visual Studio Code marketplace.
For compatible editors (like VSCodium) install the extension from [open-vsx.org](https://open-vsx.org/extension/rjmacarthy/twinny).
=======
Install the verified extension via the Visual Studio Code marketplace by clicking [this link](https://marketplace.visualstudio.com/items?itemName=rjmacarthy.twinny) or find the extension in the extensions section of Visual Studio Code.
>>>>>>> 386ffce8

Twinny is configured to use the Ollama API by default, however you can change this to use llama.cpp, LM Studio or Oobabooga by changing the API provider in the extension settings. You can find the settings inside the extension sidebar by clicking the gear icon inside the twinny sidebar or by searching for `twinny` in the extensions search bar.

Twinny supports the OpenAI API specification so in theory any API should work with Twinny as long as it supports the OpenAI specification.  If you find that isn't the case please open an issue with details of how you are having problems.

When choosing an API provider the port and API path names will be updated automatically based on the provider you choose to use. These options can also be set manually.

The option for chat model name and fim model name are only applicable to Ollama and Oobabooga providers.

When the extension is ready you will see a `🤖` icon at the bottom of your code editor indicating that twinny is ready to use.

Enjoy enhanced code completions and chat with twinny! 🎉

## Model support

**Fill in the middle (FIM) completions**

- If using Llama the model must support the Llama special tokens.
- If using deepseek use a base model for example `deepseek-coder:base` and `deepseek-coder:6.7b-base-q5_K_M`
- If using stable code `stable-code:code` has been tested and works well.

**Chat**

- All models should work for chat generations but the templates might need editing if using something other than codellama and updated with the special tokens.

## Keyboard shortcuts

| Shortcut                     | Description                              |
| ---------------------------- | ---------------------------------------- |
| `ALT+\`                      | Trigger inline code completion           |
| `CTRL+SHIFT+t`               | Open twinny sidebar                      |
| `CTRL+SHIFT+/`               | Stop code generation                     | 

## Workspace context

In the settings there is an option called `useFileContext` this will keep track of sessions, keystrokes, visits and recency of visited files in the current workspace.  This can be enabled to help improve the quality of completions, it's turned off by default but I'm considering turning this on by default in the next release.

## Known issues

- If the server settings are incorrectly set chat and fim completion will not work, if this is the case please open an issue with your error message.
- Sometimes a restart of vscode is required for new settings to take effect, please open an issue if you are having problems with this.
- Using file context often causes unreliable completions for FIM because small models get confused when provided with more than one file context.
- See open issues on github to see any known issues that are not yet fixed.
  
If you have a problem with Twinny or have any suggestions please report them on github issues.  Please include your vscode version and OS details in your issue.

## Contributing

We are actively looking for contributors who want to help improve the project, if you are interested in helping out please reach out on [twitter](https://x.com/rjmacarthy).

Contributions are welcome please open an issue describing your changes and open a pull request when ready.

This project is under MIT licence, please read the [LICENSE](https://github.com/rjmacarthy/twinny/blob/master/LICENSE) file for more information.

## Disclaimer

This plugin is provided "as is" and is under active development.  This means that at times it may not work fully as expected.<|MERGE_RESOLUTION|>--- conflicted
+++ resolved
@@ -1,10 +1,6 @@
 # twinny
 
-<<<<<<< HEAD
-Are you fed up of all of those so called "free" Copilot alternatives with paywalls and signups?  Fear not my developer friend!  Twinny is the most no-nonsense locally hosted (or api hosted) AI code completion plugin for Visual Studio Code and any compatible editors (like VSCodium) designed to work seamlessly with [Ollama](https://github.com/jmorganca/ollama), [llama.cpp](https://github.com/ggerganov/llama.cpp), [oobabooga/text-generation-webui](https://github.com/oobabooga/text-generation-webui) and [LM Studio](https://github.com/lmstudio-ai). Like Github Copilot but 100% free and 100% private.
-=======
-Are you fed up of all of those so called "free" Copilot alternatives with paywalls and signups? Fear not my developer friend! Twinny is the most no-nonsense locally hosted (or api hosted) AI code completion plugin for Visual Studio Code designed to work seamlessly with [Ollama](https://github.com/jmorganca/ollama), [Ollama Web UI](https://github.com/ollama-webui/ollama-webui), [llama.cpp](https://github.com/ggerganov/llama.cpp), [oobabooga/text-generation-webui](https://github.com/oobabooga/text-generation-webui) and [LM Studio](https://github.com/lmstudio-ai). Like Github Copilot but 100% free and 100% private.
->>>>>>> 386ffce8
+Are you fed up of all of those so called "free" Copilot alternatives with paywalls and signups? Fear not my developer friend! Twinny is the most no-nonsense locally hosted (or api hosted) AI code completion plugin for Visual Studio Code and any compatible editors (like VSCodium) designed to work seamlessly with [Ollama](https://github.com/jmorganca/ollama), [Ollama Web UI](https://github.com/ollama-webui/ollama-webui), [llama.cpp](https://github.com/ggerganov/llama.cpp), [oobabooga/text-generation-webui](https://github.com/oobabooga/text-generation-webui) and [LM Studio](https://github.com/lmstudio-ai). Like Github Copilot but 100% free and 100% private.
 
 <div align="center">
     <p>
@@ -41,12 +37,8 @@
 
 ### Easy Installation
 
-<<<<<<< HEAD
-For Visual Studio Code install the verified extension at [this link](https://marketplace.visualstudio.com/items?itemName=rjmacarthy.twinny) or find the extension in the extensions section of Visual Studio Code marketplace.
+For Visual Studio Code install the verified extension via the Visual Studio Code marketplace by clicking [this link](https://marketplace.visualstudio.com/items?itemName=rjmacarthy.twinny) or find the extension in the extensions section of Visual Studio Code.
 For compatible editors (like VSCodium) install the extension from [open-vsx.org](https://open-vsx.org/extension/rjmacarthy/twinny).
-=======
-Install the verified extension via the Visual Studio Code marketplace by clicking [this link](https://marketplace.visualstudio.com/items?itemName=rjmacarthy.twinny) or find the extension in the extensions section of Visual Studio Code.
->>>>>>> 386ffce8
 
 Twinny is configured to use the Ollama API by default, however you can change this to use llama.cpp, LM Studio or Oobabooga by changing the API provider in the extension settings. You can find the settings inside the extension sidebar by clicking the gear icon inside the twinny sidebar or by searching for `twinny` in the extensions search bar.
 
